--- conflicted
+++ resolved
@@ -7,7 +7,7 @@
 import "examples/sub2/message.proto";
 
 // Intentionaly complicated message type to cover much features of Protobuf.
-// NEXT ID: 26
+// NEXT ID: 27
 message ABitOfEverything {
 	message Nested {
 		string name = 1;
@@ -39,19 +39,16 @@
 	sint32 sint32_value = 17;
 	sint64 sint64_value = 18;
 	repeated string repeated_string_value = 19;
-<<<<<<< HEAD
-	string camelCase_value = 20;
-}
-=======
 	oneof oneof_value {
 		EmptyMessage oneof_empty = 20;
 		string oneof_string = 21;
 	}
->>>>>>> 1d571c79
 
 	map<string, NumericEnum> map_value = 22;
 	map<string, string> mapped_string_value = 23;
 	map<string, Nested> mapped_nested_value = 24;
+
+	string nonConventionalNameValue = 26;
 }
 
 message EmptyMessage {
@@ -66,7 +63,7 @@
 	rpc Create(ABitOfEverything) returns (ABitOfEverything) {
 		// TODO add enum_value
 		option (google.api.http) = {
-			post: "/v1/example/a_bit_of_everything/{float_value}/{double_value}/{int64_value}/separator/{uint64_value}/{int32_value}/{fixed64_value}/{fixed32_value}/{bool_value}/{string_value=strprefix/*}/{uint32_value}/{sfixed32_value}/{sfixed64_value}/{sint32_value}/{sint64_value}/{camelCase_value}"
+			post: "/v1/example/a_bit_of_everything/{float_value}/{double_value}/{int64_value}/separator/{uint64_value}/{int32_value}/{fixed64_value}/{fixed32_value}/{bool_value}/{string_value=strprefix/*}/{uint32_value}/{sfixed32_value}/{sfixed64_value}/{sint32_value}/{sint64_value}/{nonConventionalNameValue}"
 		};
 	}
 	rpc CreateBody(ABitOfEverything) returns (ABitOfEverything) {
